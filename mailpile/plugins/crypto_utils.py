import datetime
import re
import time
from gettext import gettext as _

import mailpile.plugins
from mailpile.commands import Command

from mailpile.crypto.gpgi import GnuPG
from mailpile.crypto.nicknym import Nicknym

class GPGKeySearch(Command):
    """Search for a GPG Key."""
    ORDER = ('', 0)
    SYNOPSIS = (None, 'crypto/gpg/searchkey', 'crypto/gpg/searchkey', '<terms>')
    HTTP_CALLABLE = ('GET', )
    HTTP_QUERY_VARS = {'q': 'search terms'}

    class CommandResult(Command.CommandResult):
        def as_text(self):
            if self.result:
                return '\n'.join(["%s: %s <%s>" % (keyid, x["name"], x["email"]) for keyid, det in self.result.iteritems() for x in det["uids"]])
            else:
                return _("No results")

    def command(self):
        args = self.args[:]
        for q in self.data.get('q', []):
            args.extend(q.split())

        g = GnuPG()
        return g.search_key(" ".join(args))

class GPGKeyReceive(Command):
    """Fetch a GPG Key."""
    ORDER = ('', 0)
    SYNOPSIS = (None, 'crypto/gpg/receivekey', 'crypto/gpg/receivekey', '<keyid>')
    HTTP_CALLABLE = ('POST', )
    HTTP_QUERY_VARS = {'keyid': 'ID of key to fetch'}


    def command(self):
        keyid = self.data.get("keyid", self.args)
        g = GnuPG()
        res = []
        for key in keyid:
            res.append(g.recv_key(key))

        return res

class GPGKeyImport(Command):
    """Import a GPG Key."""
    ORDER = ('', 0)
    SYNOPSIS = (None, 'crypto/gpg/importkey', 'crypto/gpg/importkey',
                '<key_file>')
    HTTP_CALLABLE = ('POST', )
    HTTP_QUERY_VARS = {'key_data': 'Contents of public key to be imported',
                       'key_file': 'Location of file containing the public key'}

    def command(self):
<<<<<<< HEAD
        print len(self.args)
        print self.data
=======
>>>>>>> 1c632c49
        key_data = ""
        if len(self.args) != 0:
            key_file = self.data.get("key_file", self.args[0])
            with  open(key_file) as file:
                key_data = file.read()
        if "key_data" in self.data:
            key_data = self.data.get("key_data")
        elif "key_file" in self.data:
            pass
        g = GnuPG()
        return g.import_keys(key_data)
<<<<<<< HEAD

mailpile.plugins.register_commands(GPGKeySearch)
mailpile.plugins.register_commands(GPGKeyReceive)
mailpile.plugins.register_commands(GPGKeyImport)
=======

class NicknymGetKey(Command):
    """Get a key from a nickserver"""
    ORDER = ('', 0)
    SYNOPSIS = (None, 'crypto/nicknym/getkey', 'crypto/nicknym/getkey', '<address> [<keytype>] [<server>]')

    HTTP_CALLABLE = ('POST',)
    HTTP_QUERY_VARS = {'address': 'The nick/address to fetch a key for',
                       'keytype': 'What type of key to import (defaults to OpenPGP)',
                       'server': 'The Nicknym server to use (defaults to autodetect)'}

    def command(self):
        address = self.data.get('address', self.args[0])
        keytype = self.data.get('keytype', None)
        server = self.data.get('server', None)
        if len(self.args) > 1:
            keytype = self.args[1]
        else:
            keytype = 'openpgp'

        if len(self.args) > 2:
            server = self.args[2]

        n = Nicknym(self.session.config)
        return n.get_key(address, keytype, server)

class NicknymRefreshKeys(Command):
    """Get a key from a nickserver"""
    ORDER = ('', 0)
    SYNOPSIS = (None, 'crypto/nicknym/refreshkeys', 'crypto/nicknym/refreshkeys', '')

    HTTP_CALLABLE = ('POST',)

    def command(self):
        n = Nicknym(self.session.config)
        n.refresh_keys()
        return True

mailpile.plugins.register_commands(GPGKeySearch)
mailpile.plugins.register_commands(GPGKeyReceive)
mailpile.plugins.register_commands(GPGKeyImport)
mailpile.plugins.register_commands(NicknymGetKey)
mailpile.plugins.register_commands(NicknymRefreshKeys)
>>>>>>> 1c632c49
<|MERGE_RESOLUTION|>--- conflicted
+++ resolved
@@ -58,11 +58,6 @@
                        'key_file': 'Location of file containing the public key'}
 
     def command(self):
-<<<<<<< HEAD
-        print len(self.args)
-        print self.data
-=======
->>>>>>> 1c632c49
         key_data = ""
         if len(self.args) != 0:
             key_file = self.data.get("key_file", self.args[0])
@@ -74,12 +69,6 @@
             pass
         g = GnuPG()
         return g.import_keys(key_data)
-<<<<<<< HEAD
-
-mailpile.plugins.register_commands(GPGKeySearch)
-mailpile.plugins.register_commands(GPGKeyReceive)
-mailpile.plugins.register_commands(GPGKeyImport)
-=======
 
 class NicknymGetKey(Command):
     """Get a key from a nickserver"""
@@ -122,5 +111,4 @@
 mailpile.plugins.register_commands(GPGKeyReceive)
 mailpile.plugins.register_commands(GPGKeyImport)
 mailpile.plugins.register_commands(NicknymGetKey)
-mailpile.plugins.register_commands(NicknymRefreshKeys)
->>>>>>> 1c632c49
+mailpile.plugins.register_commands(NicknymRefreshKeys)