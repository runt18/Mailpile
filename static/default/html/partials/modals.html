<!-- Modal -->
<div class="modal fade" id="modal-full" tabindex="-1" role="dialog" aria-labelledby="myModalLabel" aria-hidden="true">
  <div class="modal-dialog">
    <div class="modal-content">
      <div class="modal-header">
        <button type="button" class="close button-primary" data-dismiss="modal" aria-hidden="true">&times;</button>
        <h4 class="modal-title"></h4>
      </div>
      <div class="modal-body"></div>
      <div class="modal-footer"></div>
    </div>
  </div>
</div>


<!-- Tag Add -->
<script id="modal-add-tag" type="text/template">
  <div class="modal-dialog">
  <form id="modal-form-tag-add" class="standard">
    <div class="modal-content">
      <div class="modal-header">
        <button type="button" class="close button-primary" data-dismiss="modal" aria-hidden="true">&times;</button>
        <h4 class="modal-title"><span class="icon-tag"></span> {{_("Add Tag")}}</h4>
      </div>
      <div class="modal-body clearfix">    
        <label>{{_("Tag")}}</label>
        <input type="text" name="name" value="" placeholder="{{_("Friends & Family")}}" class="input-medium">
        <button id="button-modal-add-tag" title="{{_("Add")}}" alt="{{_("Add")}}" class="button-primary add-bottom" data-action="add" data-location="<%= location %>">
          <span class="icon-plus"></span> {{_("Add")}}
        </button>
      </div>
      <!-- <div class="modal-footer"></div> -->
    </div>
  </form>
  </div>
</script>


<!-- Contact Add -->
<script id="modal-contact-add" type="text/template">
  <div class="modal-dialog">
  <form id="form-contact-add" class="standard">
    <div class="modal-content">
      <div class="modal-header">
        <button type="button" class="close button-primary" data-dismiss="modal" aria-hidden="true">&times;</button>
        <h4 class="modal-title"><span class="icon-user"></span> {{_("Add Contact")}}</h4>
      </div>
      <div class="modal-body clearfix">
        <input type="hidden" class="contact-add-mid">
        <fieldset class="contact-add-fields">
          <input type="hidden" name="csrf" value="">
          <label>{{_("Name")}}</label>
          <input type="text" name="name" data-type="name" class="contact-add-name" value="<%= name %>" placeholder="Chelsea Manning">
          <label>{{_("E-mail")}}</label>
          <input type="text" name="email" data-type="email" class="contact-add-email" value="<%= address %>" placeholder="chelsea@manning.com">
          <!-- FIXME: add support for parsing signatures
          <div class="contact-add-signature"></div>
          -->
        </fieldset>
      </div>
      <div class="modal-footer">
        <!-- FIXME: implement some method of finding encryption keys after this action
        <button id="contact-add-keysearch" title="{{_("Find Encryption Keys")}}" alt="{{_("Find Encryption Keys")}}" data-action="keysearch" class="button-secondary left">
          <span class="icon-key"></span> {{_("Find Encryption Keys")}}
        </button>
        -->
        <button title="{{_("Add")}}" alt="{{_("Add")}}" class="button-primary" data-action="add">
          <span class="icon-plus"></span> {{_("Add")}}
        </button>
      </div>
    </div>
  </form>
  </div>
</script>


  <!-- Modal - Tag Picker -->
<script id="template-modal-tag-picker-item" type="text/template">
  <tr class="modal-tag-picker-item <%= display %>" data-tid="<%= tid %>">
    <td class="tag text-left color-<%= label_color %>">
      <% if (parent) { var parent = _.findWhere(Mailpile.instance.tags, { tid: parent}); %>
      <span class="<%= parent.icon %>"></span> <span class="text"><%= parent.name %></span> &nbsp;&gt;&nbsp;
      <% } %>
      <span class="<%= icon %>"></span> <span class="text"><%= name %></span>
    </td>
    <td class="selection text-right" id="tag-selected-<%= tid %>">
      <% if (selected[tid]) { %><%= selected[tid] %> {{_("Messages")}}<% } %>
    </td>
    <td class="checkbox text-center">
      <input class="tag-picker-checkbox" type="checkbox" name="tid" value="<%= tid %>" <% if (_.indexOf(Mailpile.tags_cache, tid) > -1) { %>checked<% } %>>
    </td>
  </tr>
</script>


<!-- Modal - Bulk Action Tag Picker -->
<script id="modal-tag-picker" type="text/template">
  <div class="modal-dialog">
  <form id="form-tag-picker">
    <div class="modal-content">
      <div class="modal-header">
        <button type="button" class="close button-primary" data-dismiss="modal" aria-hidden="true">&times;</button>
        <h4 class="modal-title"><span class="icon-tag"></span> {{_("Tag")}} <span class="modal-title-count"><%= Mailpile.messages_cache.length %></span> {{_("Messages")}}</h4>
      </div>
      <div class="modal-body modal-body-light-gray">
        <table class="modal-tag-picker-items">
        <%= priority %>
        <!--
        <tr class="modal-tag-picker-header" data-display="tag">
          <td colspan="2">{{_("Tags")}}</td>
          <td class="text-center"><a class="modal-tag-picker-expand">&middot;&middot;&middot;&middot;</a></td>
        </tr> -->
        <%= tags %>
        <%= archive %>
        </table>
      </div>
      <div class="modal-footer">
        <button class="left button-warning" title="{{_("Remove")}}" alt="{{_("Remove")}}" data-action="remove">
          <span class="icon-minus"></span> {{_("Remove")}}
        </button>
        <button class="button-primary" title="{{_("Apply")}}" alt="{{_("Apply")}}" data-action="add">
          <span class="icon-plus"></span> {{_("Apply")}}
        </button>
      </div>
    </div>
  </form>
  </div>
</script>


<!-- Crypto - Modal with instructions to send public key to recipient -->
<script id="modal-send-public-key" type="text/template">
  <div class="modal-dialog">
   <div class="modal-content">
    <div class="modal-header">
      <button type="button" class="close button-primary" data-dismiss="modal" aria-hidden="true">&times;</button>
      <h4 class="modal-title"><span class="icon-key"></span> {{_("Send Encryption Keys")}}</h4>
    </div>
    <div class="modal-body clearfix">
      <ul id="crypto-private-key-list" class="items grouped"></ul>
    </div>
    <div class="modal-footer">
      <button class="button-primary" title="{{_("Add")}}" alt="{{_("Add")}}" data-action="add">
        <span class="icon-sent"></span> {{_("Send Selected Keys")}}
      </button>
    </div>
  </div>
  </div>
</script>


<!-- Crypto - Modal with processing & results from searching keyservers -->
<script id="modal-search-keyservers" type="text/template">
  <div class="modal-dialog">
    <div class="modal-content">
      <div class="modal-header">
        <button type="button" class="close button-primary" data-dismiss="modal" aria-hidden="true">&times;</button>
        <h4 class="modal-title">
<<<<<<< HEAD
          <span class="icon-search"></span>
          <span class="title">{{_("Finding Encryption Keys")}}</span> <img class="progress-spinner" src="{{ config.sys.subdirectory }}/static/css/select2-spinner.gif"/></span>
=======
          <span class="icon-key"></span>
          <span class="title">{{_("Find Encryption Keys")}}</span>
>>>>>>> 3e08646c
        </h4>
      </div>
      <div class="modal-body clearfix">
        <div id="search-keyservers">
          <p class="message paragraph-important">
            <span class="icon-search"></span> {{_("Searching for encryption keys for")}}: <span class="color-01-gray-mid"><%= query %></span>
          </p>
          <p class="loading text-center half-bottom">
            {% include("../img/loading-ellipsis.svg") %}
          </p>
          <ul class="result"></ul>
        </div>
      </div>
    </div>
  </div>
</script>


<!-- Compose - Quoted Reply -->
<script id="modal-compose-quoted-reply" type="text/template">
  <div class="modal-dialog">
    <div class="modal-content">
      <div class="modal-header">
        <button type="button" class="close button-primary" data-dismiss="modal" aria-hidden="true">&times;</button>
        <h4 class="modal-title">
          <span class="icon-compose"></span>
          <span class="title">{{_("Quoted Replies")}}</span>
        </h4>
      </div>
      <div class="modal-body clearfix">
        <form id="form-compose-quoted-reply" class="standard">
          <p>{{_("Would you like to disable quoted replies in all the messages you compose?")}}</p>
          <label class="add-bottom"><input type="checkbox" name="web.quoted_reply" checked="checked"> {{_("Disable Quoted Replies")}}</label>
          <button type="submit"><span class="icon-checkmark"></span> {{_("Save")}}</button>
        </form>
      </div>
    </div>
  </div>
</script>


<!-- Compose - Crypto Helper - helps find keys for recipients -->
<script id="modal-composer-encryption-helper" type="text/template">
  <div class="modal-dialog">
    <div class="modal-content">
      <div class="modal-header">
        <button type="button" class="close button-primary" data-dismiss="modal" aria-hidden="true">&times;</button>
        <h4 class="modal-title">
          <span class="icon-lock-open color-10-orange"></span>
          <span class="title">{{_("Cannot Encrypt")}}</span>
        </h4>
      </div>
      <div class="modal-body clearfix">
        <div id="encryption-helper-find-keys" class="hide">
          <p class="message paragraph-important animated">
            <span class="icon-search"></span> {{_("Searching for encryption keys for:")}} <span class="color-01-gray-mid"></span>
          </p>
          <p class="loading text-center">
          {% include("../img/loading-ellipsis.svg") %}
          </p>
          <ul class="result"></ul>
        </div>
        <div id="encryption-helper-missing-keys">
          <p class="paragraph-alert">
            <span class="icon-signature-unknown"></span> {{_("You are missing encryption keys for the following contacts")}}
          </p>
          <ul>
            <% _.each(unencryptables, function(recipient, key) { %>
            <li id="item-encryption-key-" address="<%= recipient.address %>" class="searchkey-result-item animated fadeIn">
              <div class="clearfix">
                <div href="/contacts/view/<%= recipient.address %>/" class="avatar" target="_blank"><img src="/static/img/avatar-default.png"></div>
                <div class="name">
                  <%= recipient.fn %><br>
                  <span><%= recipient.address %></span>
                </div>
                <div class="right text-right">
                <ul class="none">
                  <li class="half-bottom">
                    <a href="<%= recipient.address %>" class="encryption-helper-find-key" data-mid="<%= mid %>"><span class="icon-search"></span> {{_("Find Encryption Keys")}}</a>
                  </li>
                  <!--
                  <li>
                    <a href="#" class="encryption-helper-upload-key"><span class="icon-upload"></span> {{_("Upload Encryption Key")}}</a>
                  </li>
                  -->
                </ul>
                </div>
              </div>
            </li>
            <% }); %>
          </ul>
        </div>
      </div>
      <div class="modal-footer">
        <em class="left">{{_("Or you can send this message unencrypted")}}</em>
        <button type="submit" class="right" data-mid="<%= mid %>" onclick="javascript:$('#modal-full').modal('hide');Mailpile.Composer.Crypto.EncryptionToggle('none', '<%= mid %>');"><span class="icon-lock-open"></span> {{_("Send Unencrypted")}}</button>
      </div>
    </div>
  </div>
</script><|MERGE_RESOLUTION|>--- conflicted
+++ resolved
@@ -156,13 +156,8 @@
       <div class="modal-header">
         <button type="button" class="close button-primary" data-dismiss="modal" aria-hidden="true">&times;</button>
         <h4 class="modal-title">
-<<<<<<< HEAD
-          <span class="icon-search"></span>
-          <span class="title">{{_("Finding Encryption Keys")}}</span> <img class="progress-spinner" src="{{ config.sys.subdirectory }}/static/css/select2-spinner.gif"/></span>
-=======
           <span class="icon-key"></span>
           <span class="title">{{_("Find Encryption Keys")}}</span>
->>>>>>> 3e08646c
         </h4>
       </div>
       <div class="modal-body clearfix">
